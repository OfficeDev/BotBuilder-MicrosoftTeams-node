--- conflicted
+++ resolved
@@ -12,16 +12,10 @@
   },
   "typings": "./lib/index.d.ts",
   "dependencies": {
-<<<<<<< HEAD
-    "botbuilder": "^4.2.0",
-    "botframework-connector": "^4.2.0",
-    "adaptivecards": "^1.0.0",
+    "adaptivecards": "^1.0.0",    
+    "botbuilder": "^4.3.2",
+    "botframework-connector": "^4.3.2",
     "jsdom": "14.0.0"
-=======
-    "adaptivecards": "^1.0.0",
-    "botbuilder": "4.3.2",
-    "botframework-connector": "4.3.2"
->>>>>>> 9b89ef79
   },
   "devDependencies": {
     "@types/mocha": "^5.2.6",
